from django.contrib import admin
from django.contrib.admin.filters import RelatedOnlyFieldListFilter
from django.forms.models import BaseInlineFormSet

from dora.core.admin import EnumAdmin
from dora.services.models import Service

from .models import (
    Structure,
    StructureMember,
    StructureNationalLabel,
    StructurePutativeMember,
    StructureSource,
    StructureTypology,
)


class StructurePutativeMemberAdmin(admin.ModelAdmin):
    search_fields = (
        "user__first_name",
        "user__last_name",
        "user__email",
        "structure__name",
        "structure__department",
    )

    list_display = [
        "user",
        "structure",
        "is_admin",
        "invited_by_admin",
        "creation_date",
    ]
    list_filter = [
        "is_admin",
        "invited_by_admin",
        ("structure", RelatedOnlyFieldListFilter),
    ]

    ordering = ["-creation_date"]
    raw_id_fields = ["user", "structure"]


class StructureMemberAdmin(admin.ModelAdmin):
    search_fields = (
        "user__first_name",
        "user__last_name",
        "user__email",
        "structure__name",
        "structure__department",
    )

    list_display = [
        "user",
        "structure",
        "is_admin",
        "creation_date",
    ]
    list_filter = [
        "is_admin",
        ("structure", RelatedOnlyFieldListFilter),
    ]

    ordering = ["-creation_date"]
    raw_id_fields = ["user", "structure"]


class StructureMemberInline(admin.TabularInline):
    model = StructureMember
    show_change_link = True
    extra = 0
    raw_id_fields = ["user", "structure"]
    raw_id_fields = ["user"]


class StructurePutativeMemberInline(admin.TabularInline):
    model = StructurePutativeMember
    show_change_link = True
    extra = 0
    raw_id_fields = ["user"]


class BranchFormSet(BaseInlineFormSet):
    def save_new_objects(self, commit=True):
        saved_instances = super().save_new_objects(commit)

        if commit and saved_instances:
            for instance in saved_instances:
                instance.parent.post_create_branch(
                    instance,
                    self.request.user,
                    StructureSource.objects.get(value="porteur"),
                )
        return saved_instances


class BranchInline(admin.TabularInline):
    model = Structure
    show_change_link = True
    formset = BranchFormSet
    fields = [
        "siret",
        "name",
    ]
    extra = 1
    verbose_name = "Antenne"
    verbose_name_plural = "Antennes"
    show_change_link = True

    def get_formset(self, request, obj=None, **kwargs):
        formset = super().get_formset(request, obj, **kwargs)
        formset.request = request
        return formset

    def has_add_permission(self, request, obj):
        return obj.parent is None if obj else True

    def save_formset(self, request, form, formset, change):
        formset.save()


class IsBranchListFilter(admin.SimpleListFilter):
    title = "antenne"
    parameter_name = "is_branch"

    def lookups(self, request, model_admin):
        return (
            ("false", "Non"),
            ("true", "Oui"),
        )

    def queryset(self, request, queryset):
        if self.value() == "false":
            return queryset.filter(parent__isnull=True)
        if self.value() == "true":
            return queryset.filter(parent__isnull=False)


class ServiceInline(admin.TabularInline):
    model = Service
    show_change_link = True
    fields = ["slug", "name", "status"]
    extra = 0


class StructureAdmin(admin.ModelAdmin):
    list_display = [
        "name",
        "slug",
        "parent",
        "department",
        "typology",
        "city_code",
        "city",
        "modification_date",
        "last_editor",
    ]
    list_filter = [
        IsBranchListFilter,
        "moderation_status",
        "source",
        "typology",
        "department",
    ]
    search_fields = ("name", "siret", "code_safir_pe", "city", "department", "slug")
    ordering = ["-modification_date", "department"]
    date_hierarchy = "modification_date"
    inlines = [
        StructureMemberInline,
        StructurePutativeMemberInline,
        BranchInline,
        ServiceInline,
    ]
<<<<<<< HEAD
    readonly_fields = (
        "creation_date",
        "modification_date",
        "data_inclusion_id"
    )
    raw_id_fields = ["parent"]
=======
    readonly_fields = ("creation_date", "modification_date", "data_inclusion_id")
>>>>>>> 49c70f83


admin.site.register(Structure, StructureAdmin)
admin.site.register(StructureMember, StructureMemberAdmin)
admin.site.register(StructurePutativeMember, StructurePutativeMemberAdmin)
admin.site.register(StructureSource, EnumAdmin)
admin.site.register(StructureTypology, EnumAdmin)
admin.site.register(StructureNationalLabel, EnumAdmin)<|MERGE_RESOLUTION|>--- conflicted
+++ resolved
@@ -171,16 +171,8 @@
         BranchInline,
         ServiceInline,
     ]
-<<<<<<< HEAD
-    readonly_fields = (
-        "creation_date",
-        "modification_date",
-        "data_inclusion_id"
-    )
+    readonly_fields = ("creation_date", "modification_date", "data_inclusion_id")
     raw_id_fields = ["parent"]
-=======
-    readonly_fields = ("creation_date", "modification_date", "data_inclusion_id")
->>>>>>> 49c70f83
 
 
 admin.site.register(Structure, StructureAdmin)
