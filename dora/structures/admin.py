--- conflicted
+++ resolved
@@ -188,11 +188,7 @@
         "data_inclusion_id",
         "data_inclusion_source",
     )
-<<<<<<< HEAD
-    raw_id_fields = ["parent", "creator", "last_editor"]
-=======
     raw_id_fields = ("parent", "creator", "last_editor")
->>>>>>> ae9d7f1c
 
 
 admin.site.register(Structure, StructureAdmin)
