from django.core import mail

from dora.core.test_utils import make_structure, make_user

from ..emails import (
    send_admin_invited_users_20_notification,
    send_admin_invited_users_90_notification,
    send_orphan_structure_notification,
)


def test_send_orphan_structure_notification():
    structure = make_structure(email="woody@pixar.com")

    send_orphan_structure_notification(structure)

    assert len(mail.outbox) == 1
    assert mail.outbox[0].to == [structure.email]
    assert (
        mail.outbox[0].subject
        == f"Votre structure n’a pas encore de membre actif sur DORA ({structure.name})"
    )
    assert structure.name in mail.outbox[0].body
    assert f"/auth/invitation?structure={structure.slug}" in mail.outbox[0].body
    assert "mtm_campaign=MailsTransactionnels" in mail.outbox[0].body
    assert "mtm_kwd=InvitationStructuresOrphelines" in mail.outbox[0].body
<<<<<<< HEAD


def test_send_first_admin_notification_for_pending_invitation():
    putative_member = make_user()
    structure = make_structure(putative_member=putative_member)
    admin_user = make_user(structure=structure, is_admin=True)

    send_admin_invited_users_20_notification(structure, putative_member)

    assert len(mail.outbox) == 1
    assert mail.outbox[0].to == [admin_user.email]
    assert mail.outbox[0].subject == "Invitation non acceptée : Action requise"
    assert structure.name in mail.outbox[0].body
    assert putative_member.email in mail.outbox[0].body
    assert "https://aide.dora.inclusion.beta.gouv.fr/" in mail.outbox[0].body
    assert (
        "gerer-le-compte-de-ses-collaborateurs-en-tant-quadministrateur-xkonvm"
        in mail.outbox[0].body
    )


def test_send_second_admin_notification_for_pending_invitation():
    putative_member = make_user()
    structure = make_structure(putative_member=putative_member)
    admin_user = make_user(structure=structure, is_admin=True)

    send_admin_invited_users_90_notification(structure, putative_member)

    assert len(mail.outbox) == 1
    assert mail.outbox[0].to == [admin_user.email]
    assert (
        mail.outbox[0].subject
        == "Action requise : une de vos invitations sera bientôt désactivée"
    )
    assert structure.name in mail.outbox[0].body
    assert putative_member.email in mail.outbox[0].body
=======
    assert "https://aide.dora.inclusion.beta.gouv.fr" in mail.outbox[0].body
    assert "https://app.livestorm.co/dora-1/presentation-dora" in mail.outbox[0].body
>>>>>>> 6401cc93
<|MERGE_RESOLUTION|>--- conflicted
+++ resolved
@@ -21,10 +21,15 @@
         == f"Votre structure n’a pas encore de membre actif sur DORA ({structure.name})"
     )
     assert structure.name in mail.outbox[0].body
-    assert f"/auth/invitation?structure={structure.slug}" in mail.outbox[0].body
+    assert (
+        f"/auth/invitation?structure={
+        structure.slug}"
+        in mail.outbox[0].body
+    )
     assert "mtm_campaign=MailsTransactionnels" in mail.outbox[0].body
     assert "mtm_kwd=InvitationStructuresOrphelines" in mail.outbox[0].body
-<<<<<<< HEAD
+    assert "https://aide.dora.inclusion.beta.gouv.fr" in mail.outbox[0].body
+    assert "https://app.livestorm.co/dora-1/presentation-dora" in mail.outbox[0].body
 
 
 def test_send_first_admin_notification_for_pending_invitation():
@@ -60,8 +65,4 @@
         == "Action requise : une de vos invitations sera bientôt désactivée"
     )
     assert structure.name in mail.outbox[0].body
-    assert putative_member.email in mail.outbox[0].body
-=======
-    assert "https://aide.dora.inclusion.beta.gouv.fr" in mail.outbox[0].body
-    assert "https://app.livestorm.co/dora-1/presentation-dora" in mail.outbox[0].body
->>>>>>> 6401cc93
+    assert putative_member.email in mail.outbox[0].body