--- conflicted
+++ resolved
@@ -3,15 +3,11 @@
 from dora.core.test_utils import make_structure, make_user
 
 from ..emails import (
-<<<<<<< HEAD
-    send_orphan_structure_notification,
-    send_structure_activation_notification,
-=======
     send_admin_invited_users_20_notification,
     send_admin_invited_users_90_notification,
     send_admin_self_invited_users_notification,
     send_orphan_structure_notification,
->>>>>>> 3cd1741a
+    send_structure_activation_notification,
 )
 
 
@@ -27,44 +23,13 @@
         == f"Votre structure n’a pas encore de membre actif sur DORA ({structure.name})"
     )
     assert structure.name in mail.outbox[0].body
-    assert (
-        f"/auth/invitation?structure={
-<<<<<<< HEAD
-            structure.slug}"
-=======
-        structure.slug}"
->>>>>>> 3cd1741a
-        in mail.outbox[0].body
-    )
+    assert f"/auth/invitation?structure={structure.slug}" in mail.outbox[0].body
     assert "mtm_campaign=MailsTransactionnels" in mail.outbox[0].body
     assert "mtm_kwd=InvitationStructuresOrphelines" in mail.outbox[0].body
     assert "https://aide.dora.inclusion.beta.gouv.fr" in mail.outbox[0].body
     assert "https://app.livestorm.co/dora-1/presentation-dora" in mail.outbox[0].body
 
 
-<<<<<<< HEAD
-def test_send_structure_activation_notification():
-    admin = make_user(email="jessie@pixar.com")
-    structure = make_structure(putative_member=admin)
-    invitation = structure.putative_membership.first()
-    invitation.is_admin = True
-    invitation.save()
-
-    send_structure_activation_notification(structure)
-
-    assert len(mail.outbox) == 1
-    assert mail.outbox[0].to == [admin.email]
-    assert (
-        mail.outbox[0].subject
-        == f"Votre structure n’a pas encore publié de service sur DORA ({structure.name})"
-    )
-    assert structure.name in mail.outbox[0].body
-    assert f"/structures/{structure.slug}/services" in mail.outbox[0].body
-    assert "mtm_campaign=MailsTransactionnels" in mail.outbox[0].body
-    assert "mtm_kwd=RelanceActivationService" in mail.outbox[0].body
-    assert "https://aide.dora.inclusion.beta.gouv.fr" in mail.outbox[0].body
-    assert "https://app.livestorm.co/dora-1/presentation-dora" in mail.outbox[0].body
-=======
 def test_send_first_admin_notification_for_pending_invitation():
     putative_member = make_user()
     structure = make_structure(putative_member=putative_member)
@@ -121,4 +86,25 @@
         "gerer-le-compte-de-ses-collaborateurs-en-tant-quadministrateur-xkonvm"
         in mail.outbox[0].body
     )
->>>>>>> 3cd1741a
+
+def test_send_structure_activation_notification():
+    admin = make_user(email="jessie@pixar.com")
+    structure = make_structure(putative_member=admin)
+    invitation = structure.putative_membership.first()
+    invitation.is_admin = True
+    invitation.save()
+
+    send_structure_activation_notification(structure)
+
+    assert len(mail.outbox) == 1
+    assert mail.outbox[0].to == [admin.email]
+    assert (
+        mail.outbox[0].subject
+        == f"Votre structure n’a pas encore publié de service sur DORA ({structure.name})"
+    )
+    assert structure.name in mail.outbox[0].body
+    assert f"/structures/{structure.slug}/services" in mail.outbox[0].body
+    assert "mtm_campaign=MailsTransactionnels" in mail.outbox[0].body
+    assert "mtm_kwd=RelanceActivationService" in mail.outbox[0].body
+    assert "https://aide.dora.inclusion.beta.gouv.fr" in mail.outbox[0].body
+    assert "https://app.livestorm.co/dora-1/presentation-dora" in mail.outbox[0].body