from django.conf import settings
from rest_framework import mixins, permissions, viewsets
from rest_framework.decorators import action
from rest_framework.response import Response

from dora.core.notify import send_mattermost_notification
from dora.service_suggestions.models import ServiceSuggestion
from dora.sirene.models import Establishment
from dora.sirene.serializers import EstablishmentSerializer
from dora.structures.models import Structure

from .serializers import ServiceSuggestionSerializer


class ServiceSuggestionPermission(permissions.BasePermission):
    def has_permission(self, request, view):
        # Anybody can create a new contribution
        if request.method == "POST":
            return True
        else:
            # Only bizdevs or staff can do anything else
            return request.user.is_authenticated and (
                request.user.is_bizdev or request.user.is_staff
            )

    def has_object_permission(self, request, view, obj):
        return request.user.is_authenticated and (
            request.user.is_bizdev or request.user.is_staff
        )


class ServiceSuggestionValidationPermission(permissions.BasePermission):
    def has_permission(self, request, view):
        return request.user.is_authenticated and (
            request.user.is_bizdev or request.user.is_staff
        )


class ServiceSuggestionViewSet(
    mixins.CreateModelMixin,
    mixins.DestroyModelMixin,
    mixins.ListModelMixin,
    viewsets.GenericViewSet,
):
    permission_classes = [ServiceSuggestionPermission]
    serializer_class = ServiceSuggestionSerializer

    def get_queryset(self):
        return ServiceSuggestion.objects.all().order_by("-creation_date")

    def perform_create(self, serializer):
        user = self.request.user if self.request.user.is_authenticated else None
        suggestion = serializer.save(
            creator=user,
        )

        establishment = Establishment.objects.get(siret=suggestion.siret)
        establishment_data = EstablishmentSerializer(establishment).data
        structure_exists = Structure.objects.filter(siret=suggestion.siret).exists()

        send_mattermost_notification(
            f":bulb: Nouvelle suggestion de service “{suggestion.name}” pour la {'**nouvelle** ' if not structure_exists else ''}structure {'existante' if structure_exists else ''}: **{establishment_data['name']} ({establishment_data['city_code']})**\n{settings.FRONTEND_URL}/services-suggestions"
        )

    @action(
        detail=True,
        methods=["post"],
        url_path="validate",
        permission_classes=[ServiceSuggestionValidationPermission],
    )
    def validate_suggestion(self, request, pk):
        suggestion = self.get_object()
        _, emails_contacted = suggestion.convert_to_service(
<<<<<<< HEAD
            send_notification_mail=True, user=self.request.user
        )
=======
            send_notification_mail=True, user=request.user
        )

>>>>>>> 0de14dc4
        return Response({"emails_contacted": emails_contacted}, status=201)<|MERGE_RESOLUTION|>--- conflicted
+++ resolved
@@ -71,12 +71,7 @@
     def validate_suggestion(self, request, pk):
         suggestion = self.get_object()
         _, emails_contacted = suggestion.convert_to_service(
-<<<<<<< HEAD
-            send_notification_mail=True, user=self.request.user
-        )
-=======
             send_notification_mail=True, user=request.user
         )
 
->>>>>>> 0de14dc4
         return Response({"emails_contacted": emails_contacted}, status=201)