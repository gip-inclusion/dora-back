--- conflicted
+++ resolved
@@ -212,13 +212,10 @@
         existing_di_ids = [id for id in existing_di_ids if len(id) == 44]
 
         def already_imported(new_id):
-<<<<<<< HEAD
-=======
             if Service.objects.filter(data_inclusion_id=new_id):
                 return True
             # On gère les imports historiques aussi bien que possible
             # étant donné que les ids ont changé
->>>>>>> 14c97917
             for id in new_id.split("__"):
                 for existing_di_id in existing_di_ids:
                     if id.endswith(existing_di_id):
