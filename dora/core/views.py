import json
import time

import jwt
import requests
from django.conf import settings
from django.core.cache import cache
from django.core.files.storage import default_storage
from django.shortcuts import get_object_or_404
from django.utils.crypto import get_random_string
from django.utils.text import get_valid_filename
from furl import furl
from rest_framework import permissions
from rest_framework.decorators import api_view, parser_classes, permission_classes
from rest_framework.parsers import FileUploadParser
from rest_framework.response import Response

from dora.rest_auth.models import Token
from dora.rest_auth.views import update_last_login
from dora.services.models import Service
from dora.structures.models import Structure
from dora.users.models import User


@api_view(["POST"])
@parser_classes([FileUploadParser])
@permission_classes([permissions.AllowAny])
def upload(request, filename, structure_slug):
    # TODO: check that I have permission to upload to this service
    structure = get_object_or_404(Structure.objects.all(), slug=structure_slug)
    file_obj = request.data["file"]
    clean_filename = (
        f"{settings.ENVIRONMENT}/{structure.id}/{get_valid_filename(filename)}"
    )
    result = default_storage.save(clean_filename, file_obj)
    return Response({"key": result}, status=201)


@api_view()
@permission_classes([permissions.AllowAny])
def ping(request):
    check_services = Service.objects.exists()
    if check_services:
        return Response("ok", status=200)
    return Response("ko", status=500)


def trigger_error(request):
    division_by_zero = 1 / 0
    print(division_by_zero)


@api_view(["POST"])
@permission_classes([permissions.AllowAny])
def inclusion_connect_get_login_info(request):
    redirect_uri = request.data.get("redirect_uri")

    state = get_random_string(32)
    nonce = get_random_string(32)

    cache.set(
        f"oidc-state-{state}",
        {"state": state, "nonce": nonce, "redirect_uri": redirect_uri},
    )
    query = {
        "response_type": "code",
        "from": "dora",
        "client_id": {settings.IC_CLIENT_ID},
        "scope": "openid profile email",
        "nonce": nonce,
        "state": state,
        "redirect_uri": redirect_uri,
    }
    return Response(
        {
            "url": furl(settings.IC_AUTH_URL).add(query).url,
            "state": state,
        }
    )


@api_view(["POST"])
@permission_classes([permissions.AllowAny])
def inclusion_connect_get_logout_info(request):
    redirect_uri = request.data.get("redirect_uri")

    query = {
        "from": "dora",
        "client_id": {settings.IC_CLIENT_ID},
        "post_logout_redirect_uri": redirect_uri,
    }
    return Response(
        {
            "url": furl(settings.IC_LOGOUT_URL).add(query).url,
        }
    )


@api_view(["POST"])
@permission_classes([permissions.AllowAny])
def inclusion_connect_authenticate(request):
    code = request.data.get("code")
    state = request.data.get("state")
    frontend_state = request.data.get("frontend_state")
<<<<<<< HEAD
=======

>>>>>>> 7f758e8b
    stored_state = cache.get(f"oidc-state-{state}")
    assert stored_state["state"] == state == frontend_state

    stored_nonce = stored_state["nonce"]
    stored_redirect_uri = stored_state["redirect_uri"]

    try:
        response = requests.post(
            url=settings.IC_TOKEN_URL,
            headers={
                "Content-Type": "application/x-www-form-urlencoded",
            },
            data={
                "client_id": settings.IC_CLIENT_ID,
                "client_secret": settings.IC_CLIENT_SECRET,
                "code": code,
                "grant_type": "authorization_code",
                "redirect_uri": stored_redirect_uri,
            },
        )
        result = json.loads(response.content)

        id_token = result["id_token"]
        decoded_id_token = jwt.decode(id_token, options={"verify_signature": False})

        assert decoded_id_token["iss"] == settings.IC_ISSUER_ID
        assert settings.IC_CLIENT_ID in decoded_id_token["aud"]
        assert decoded_id_token["azp"] == settings.IC_CLIENT_ID
        assert int(decoded_id_token["exp"]) > time.time()
        assert stored_nonce and stored_nonce == decoded_id_token["nonce"]
<<<<<<< HEAD
=======
        # TODO: valider le at_hash?
>>>>>>> 7f758e8b

        user_dict = {
            "ic_id": decoded_id_token["sub"],
            "email": decoded_id_token["email"],
            "first_name": decoded_id_token["given_name"],
            "last_name": decoded_id_token["family_name"],
<<<<<<< HEAD
            "is_valid": decoded_id_token["email_verified"],
=======
            "email_verified": decoded_id_token["email_verified"],
            "preferred_username": decoded_id_token["preferred_username"],
>>>>>>> 7f758e8b
        }
        try:
            # On essaye de récupérer un utilisateur déjà migré
            user = User.objects.get(ic_id=user_dict["ic_id"])
        except User.DoesNotExist:
            try:
                # On essaye de faire la correspondance avec un utilisateur existant
                # via son email, puis on le migre
                user = User.objects.get(email=user_dict["email"])
                if user.ic_id is not None:
                    # Il y a un conflit…
                    # TODO envoyer l'erreur vers Sentry, et informer l'utilisateur
                    assert False
                user.ic_id = user_dict["ic_id"]
                user.save()
            except User.DoesNotExist:
<<<<<<< HEAD
                user = User.objects.create(**user_dict)
=======
                # TODO: L'utilisateur n'existe pas encore dans Dora : on le créé
                assert False
>>>>>>> 7f758e8b

        update_last_login(user)
        token, _created = Token.objects.get_or_create(user=user, expiration=None)
        # TODO: mettre à jour email, nom, prénom s'ils ont changé coté IC ?
<<<<<<< HEAD
        # TODO: mettre à jour la validité de l'email
        return Response({"token": token.key, "valid_user": True})
    except requests.exceptions.RequestException as e:
        print("HTTP Request failed", e)
        # TODO: return error
=======
        return Response({"token": token.key, "valid_user": True})
    except requests.exceptions.RequestException as e:
        print("HTTP Request failed", e)
        # TODO: return error

    # La requete /userinfo n'est pas nécessaire pour le moment,
    # puisqu'on a toutes les informations nécessaires dans le id_token,
    # mais le code ressemblerait à :

    # access_token = result["access_token"]
    # response = requests.get(
    #     url=f"{settings.IC_BASE_URL}userinfo",
    #     headers={
    #         "Authorization": f"Bearer {access_token}",
    #     },
    # )
    # print(
    #     "Response HTTP Status Code: {status_code}".format(
    #         status_code=response.status_code
    #     )
    # )
    # result = json.loads(response.content)
>>>>>>> 7f758e8b
<|MERGE_RESOLUTION|>--- conflicted
+++ resolved
@@ -102,10 +102,6 @@
     code = request.data.get("code")
     state = request.data.get("state")
     frontend_state = request.data.get("frontend_state")
-<<<<<<< HEAD
-=======
-
->>>>>>> 7f758e8b
     stored_state = cache.get(f"oidc-state-{state}")
     assert stored_state["state"] == state == frontend_state
 
@@ -136,22 +132,14 @@
         assert decoded_id_token["azp"] == settings.IC_CLIENT_ID
         assert int(decoded_id_token["exp"]) > time.time()
         assert stored_nonce and stored_nonce == decoded_id_token["nonce"]
-<<<<<<< HEAD
-=======
         # TODO: valider le at_hash?
->>>>>>> 7f758e8b
 
         user_dict = {
             "ic_id": decoded_id_token["sub"],
             "email": decoded_id_token["email"],
             "first_name": decoded_id_token["given_name"],
             "last_name": decoded_id_token["family_name"],
-<<<<<<< HEAD
             "is_valid": decoded_id_token["email_verified"],
-=======
-            "email_verified": decoded_id_token["email_verified"],
-            "preferred_username": decoded_id_token["preferred_username"],
->>>>>>> 7f758e8b
         }
         try:
             # On essaye de récupérer un utilisateur déjà migré
@@ -168,43 +156,13 @@
                 user.ic_id = user_dict["ic_id"]
                 user.save()
             except User.DoesNotExist:
-<<<<<<< HEAD
                 user = User.objects.create(**user_dict)
-=======
-                # TODO: L'utilisateur n'existe pas encore dans Dora : on le créé
-                assert False
->>>>>>> 7f758e8b
 
         update_last_login(user)
         token, _created = Token.objects.get_or_create(user=user, expiration=None)
         # TODO: mettre à jour email, nom, prénom s'ils ont changé coté IC ?
-<<<<<<< HEAD
         # TODO: mettre à jour la validité de l'email
         return Response({"token": token.key, "valid_user": True})
     except requests.exceptions.RequestException as e:
         print("HTTP Request failed", e)
-        # TODO: return error
-=======
-        return Response({"token": token.key, "valid_user": True})
-    except requests.exceptions.RequestException as e:
-        print("HTTP Request failed", e)
-        # TODO: return error
-
-    # La requete /userinfo n'est pas nécessaire pour le moment,
-    # puisqu'on a toutes les informations nécessaires dans le id_token,
-    # mais le code ressemblerait à :
-
-    # access_token = result["access_token"]
-    # response = requests.get(
-    #     url=f"{settings.IC_BASE_URL}userinfo",
-    #     headers={
-    #         "Authorization": f"Bearer {access_token}",
-    #     },
-    # )
-    # print(
-    #     "Response HTTP Status Code: {status_code}".format(
-    #         status_code=response.status_code
-    #     )
-    # )
-    # result = json.loads(response.content)
->>>>>>> 7f758e8b
+        # TODO: return error