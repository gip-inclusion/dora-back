from dateutil.relativedelta import relativedelta
from django.conf import settings
from django.template.loader import render_to_string
from django.utils import timezone
from django.utils.encoding import iri_to_uri
from furl import furl
from mjml import mjml2html

from dora.core.emails import send_mail


def send_invitation_reminder(user, structure, notification=False):
    cta_link = furl(settings.FRONTEND_URL) / "auth" / "invitation"
    cta_link.add({"login_hint": iri_to_uri(user.email), "structure": structure.slug})

    if notification:
        cta_link.add(
            {
                "mtm_campaign": "MailsTransactionnels",
                "mtm_keyword": "InvitationaConfirmer",
            }
        )

    context = {
        "user": user,
        "structure": structure,
        "cta_link": cta_link.url,
        "with_dora_info": True,
        "with_legal_info": True,
    }

    send_mail(
        f"Rappel : Acceptez l'invitation à rejoindre {structure.name} sur DORA",
        user.email,
        mjml2html(render_to_string("invitation_reminder.mjml", context)),
    )


<<<<<<< HEAD
def send_account_deletion_notification(user):
    # envoyé 30j avant la destruction effective du compte utilisateur
    cta_link = furl(settings.FRONTEND_URL) / "auth" / "connexion"
=======
def send_user_without_structure_notification(user, deletion=False):
    # même notification et contexte mais template différent si dernier rappel
    cta_link = furl(settings.FRONTEND_URL) / "auth" / "rattachement"
>>>>>>> 867d71a6
    cta_link.add(
        {
            "login_hint": iri_to_uri(user.email),
            "mtm_campaign": "MailsTransactionnels",
<<<<<<< HEAD
            "mtm_kwd": "RelanceInactif",
        }
    )
    context = {
        "limit_date": timezone.localdate() + relativedelta(days=30),
        "cta_link": cta_link.url,
    }

    send_mail(
        "DORA - Suppression prochaine de votre compte",
        user.email,
        mjml2html(render_to_string("notification_account_deletion.mjml", context)),
=======
            "mtm_keyword": "InscritSansStructure",
        }
    )
    context = {
        "user": user,
        "cta_link": cta_link.url,
        "with_legal_info": True,
    }

    send_mail(
        "Dernier rappel avant suppression"
        if deletion
        else "Rappel : Identifiez votre structure sur DORA",
        user.email,
        mjml2html(
            render_to_string(
                "notification_user_without_structure_deletion.mjml"
                if deletion
                else "notification_user_without_structure.mjml",
                context,
            )
        ),
>>>>>>> 867d71a6
    )<|MERGE_RESOLUTION|>--- conflicted
+++ resolved
@@ -36,33 +36,13 @@
     )
 
 
-<<<<<<< HEAD
-def send_account_deletion_notification(user):
-    # envoyé 30j avant la destruction effective du compte utilisateur
-    cta_link = furl(settings.FRONTEND_URL) / "auth" / "connexion"
-=======
 def send_user_without_structure_notification(user, deletion=False):
     # même notification et contexte mais template différent si dernier rappel
     cta_link = furl(settings.FRONTEND_URL) / "auth" / "rattachement"
->>>>>>> 867d71a6
     cta_link.add(
         {
             "login_hint": iri_to_uri(user.email),
             "mtm_campaign": "MailsTransactionnels",
-<<<<<<< HEAD
-            "mtm_kwd": "RelanceInactif",
-        }
-    )
-    context = {
-        "limit_date": timezone.localdate() + relativedelta(days=30),
-        "cta_link": cta_link.url,
-    }
-
-    send_mail(
-        "DORA - Suppression prochaine de votre compte",
-        user.email,
-        mjml2html(render_to_string("notification_account_deletion.mjml", context)),
-=======
             "mtm_keyword": "InscritSansStructure",
         }
     )
@@ -85,5 +65,26 @@
                 context,
             )
         ),
->>>>>>> 867d71a6
+    )
+
+
+def send_account_deletion_notification(user):
+    # envoyé 30j avant la destruction effective du compte utilisateur
+    cta_link = furl(settings.FRONTEND_URL) / "auth" / "connexion"
+    cta_link.add(
+        {
+            "login_hint": iri_to_uri(user.email),
+            "mtm_campaign": "MailsTransactionnels",
+            "mtm_kwd": "RelanceInactif",
+        }
+    )
+    context = {
+        "limit_date": timezone.localdate() + relativedelta(days=30),
+        "cta_link": cta_link.url,
+    }
+
+    send_mail(
+        "DORA - Suppression prochaine de votre compte",
+        user.email,
+        mjml2html(render_to_string("notification_account_deletion.mjml", context)),
     )