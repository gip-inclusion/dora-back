--- conflicted
+++ resolved
@@ -272,11 +272,7 @@
             was_draft and service.status == ServiceStatus.PUBLISHED
         ) or service.status == ServiceStatus.DRAFT:
             duration_to_add = self.request.data.get("duration_to_add", 0)
-<<<<<<< HEAD
-            service.filling_duration = service.filling_duration + duration_to_add
-=======
             service.filling_duration = (service.filling_duration or 0) + duration_to_add
->>>>>>> 2114c010
 
         if mark_synced and service.model:
             service.last_sync_checksum = service.model.sync_checksum
