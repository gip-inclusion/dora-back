--- conflicted
+++ resolved
@@ -326,12 +326,8 @@
             )
 
     def perform_update(self, serializer):
-<<<<<<< HEAD
+        mark_synced = self.request.data.get("mark_synced", "") in TRUTHY_VALUES
         was_draft = serializer.instance.status == ServiceStatus.DRAFT
-=======
-        mark_synced = self.request.data.get("mark_synced", "") in TRUTHY_VALUES
-        was_draft = serializer.instance.is_draft
->>>>>>> 5ed7ccb8
         if not was_draft:
             self._log_history(serializer)
         service = serializer.save(last_editor=self.request.user)
