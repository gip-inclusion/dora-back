--- conflicted
+++ resolved
@@ -601,7 +601,6 @@
         ]
 
 
-<<<<<<< HEAD
 class DiBookmark(models.Model):
     di_id = models.CharField(max_length=50)
     user = models.ForeignKey("users.User", on_delete=models.CASCADE)
@@ -614,7 +613,8 @@
                 name="%(app_label)s_unique_di_bookmark",
             )
         ]
-=======
+
+
 class SavedSearch(models.Model):
     user = models.ForeignKey("users.User", on_delete=models.CASCADE)
     creation_date = models.DateTimeField(auto_now_add=True, db_index=True)
@@ -645,5 +645,4 @@
 
     class Meta:
         verbose_name = "Recherche sauvegardé"
-        verbose_name_plural = "Recherches sauvegardées"
->>>>>>> 0171b32d
+        verbose_name_plural = "Recherches sauvegardées"