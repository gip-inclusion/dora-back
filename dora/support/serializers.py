--- conflicted
+++ resolved
@@ -333,12 +333,9 @@
             "moderation_date",
             "moderation_status",
             "name",
-<<<<<<< HEAD
             "national_labels",
             "num_published_services",
-=======
             "num_draft_services",
->>>>>>> 87249e76
             "num_outdated_services",
             "num_potential_members_to_remind",
             "num_potential_members_to_validate",
@@ -365,12 +362,9 @@
             "longitude",
             "moderation_date",
             "name",
-<<<<<<< HEAD
             "national_labels",
             "num_published_services",
-=======
             "num_draft_services",
->>>>>>> 87249e76
             "num_outdated_services",
             "num_potential_members_to_remind",
             "num_potential_members_to_validate",
