from django.contrib import admin

from .models import Notification, NotificationLog


class NotificationLogInline(admin.TabularInline):
    model = NotificationLog
    fields = ("pk", "triggered_at", "status", "counter")
    readonly_fields = ("pk", "triggered_at", "counter", "status")
    extra = 0
    can_delete = False
    show_change_link = True

    def has_add_permission(self, request, obj):
        return False


@admin.register(NotificationLog)
class NotificationLogsAdmin(admin.ModelAdmin):
    raw_id_fields = ("notification",)
    list_filter = ("task_type", "status")
    list_display = (
        "pk",
        "triggered_at",
        "task_type",
        "status",
        "counter",
    )
    readonly_fields = (
        "triggered_at",
        "notification",
        "owner",
        "task_type",
        "status",
        "counter",
    )
    search_fields = ("pk", "notification__id")


@admin.register(Notification)
class NotificationAdmin(admin.ModelAdmin):
    raw_id_fields = ("owner_structure", "owner_user", "owner_structureputativemember")
<<<<<<< HEAD
    list_display = ("task_type", "created_at", "status")
    list_filter = ("task_type", "status")
=======
    list_display = ("pk", "task_type", "created_at", "status")
    list_filter = ("task_type", "status")
    search_fields = (
        "pk",
        "owner_user__id",
        "owner_structure__id",
        "owner_structureputativemember__id",
    )
    inlines = (NotificationLogInline,)
>>>>>>> fd677a6b
<|MERGE_RESOLUTION|>--- conflicted
+++ resolved
@@ -40,10 +40,6 @@
 @admin.register(Notification)
 class NotificationAdmin(admin.ModelAdmin):
     raw_id_fields = ("owner_structure", "owner_user", "owner_structureputativemember")
-<<<<<<< HEAD
-    list_display = ("task_type", "created_at", "status")
-    list_filter = ("task_type", "status")
-=======
     list_display = ("pk", "task_type", "created_at", "status")
     list_filter = ("task_type", "status")
     search_fields = (
@@ -52,5 +48,4 @@
         "owner_structure__id",
         "owner_structureputativemember__id",
     )
-    inlines = (NotificationLogInline,)
->>>>>>> fd677a6b
+    inlines = (NotificationLogInline,)