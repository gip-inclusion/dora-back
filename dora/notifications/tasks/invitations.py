import logging

from dateutil.relativedelta import relativedelta
from django.utils import timezone

from dora.notifications.enums import TaskType
from dora.notifications.models import Notification
from dora.structures.emails import (
    send_admin_invited_users_20_notification,
    send_admin_invited_users_90_notification,
    send_admin_self_invited_users_notification,
)
from dora.structures.models import StructurePutativeMember
from dora.users.emails import send_invitation_reminder

from .core import Task, TaskError

logger = logging.getLogger("dora.logs.core")


class InvitedUsersTask(Task):
    @classmethod
    def task_type(cls):
        return TaskType.INVITED_USERS

    @classmethod
    def candidates(cls):
        # CAT 1 :
        # - les invitations à une structure en attente depuis moins de 6 mois
        # - les utilisateurs invités n'ont pas validé leur e-mail
        # filtrée sur les anciens enregistrements (+6 mois)
        return StructurePutativeMember.objects.filter(
            invited_by_admin=True,
            user__is_valid=False,
            creation_date__gt=timezone.now() - relativedelta(months=6),
        )

    @classmethod
    def should_trigger(cls, notification: Notification) -> bool:
        now = timezone.now()

        match notification.counter:
            case 0:
                return notification.created_at + relativedelta(days=1) <= now
            case 1:
                return notification.created_at + relativedelta(days=5) <= now
            case 2:
                return notification.created_at + relativedelta(days=10) <= now
            case 3:
                return notification.created_at + relativedelta(days=15) <= now
            case 4:
                return notification.created_at + relativedelta(days=20) <= now
            case 5:
                return notification.created_at + relativedelta(days=90) <= now
            case 6:
                return notification.created_at + relativedelta(days=120) <= now
            case _:
                return False

    @classmethod
    def process(cls, notification: Notification):
        # plusieurs actions et "cibles" en fonction du temps écoulé
        match notification.counter:
            case 0 | 1 | 2 | 3:
                # relance pour les utilisateurs
                try:
                    send_invitation_reminder(
                        notification.owner_structureputativemember.user,
                        notification.owner_structureputativemember.structure,
                        notification=True,
                    )
                except Exception as ex:
                    raise TaskError(
                        f"Erreur d'envoi de la relance d'invitation ({notification}): {ex}"
                    ) from ex
            case 4:
                # notifications aux administrateurs 20j
                try:
                    send_admin_invited_users_20_notification(
                        notification.owner_structureputativemember.structure,
                        notification.owner_structureputativemember.user,
                    )
                except Exception as ex:
                    raise TaskError(
                        f"Erreur d'envoi de la relance (1) aux administrateurs ({notification}): {ex}"
                    ) from ex
            case 5:
                # notifications aux administrateurs 90j
                try:
                    send_admin_invited_users_90_notification(
                        notification.owner_structureputativemember.structure,
                        notification.owner_structureputativemember.user,
                    )
                except Exception as ex:
                    raise TaskError(
                        f"Erreur d'envoi de la relance (2) aux administrateurs ({notification}): {ex}"
                    ) from ex
            case 6:
                # clôture au préalable de la notification
                notification.complete()

                # action : voir post_process()
            case _:
                raise TaskError(f"Incohérence de compteur ({notification})")

    @classmethod
    def post_process(cls, notification: Notification):
        # cette partie est en "post-process", puisque l'on va détruire le propriétaire de la notification
        # si on effectue cette partie pendant le traitement des tâches,
        # le traitement va planter puisque la notification n'existe plus (détruite en CASCADE).
        if notification.is_complete:
            user = notification.owner_structureputativemember.user

            logger.warning(
                "Suppression d'utilisateur",
                {
                    "legal": True,
                    "userEmail": user.email,
<<<<<<< HEAD
                    "userId": user.pk,
                    "structureId": notification.owner_structureputativemember.structure.pk,
=======
                    "userId": str(user.pk),
                    "structureId": str(
                        notification.owner_structureputativemember.structure.pk
                    ),
>>>>>>> ce08e067
                    "reason": "Pas de rattachement à la structure après relances",
                },
            )

            # suppression de l'invitation :
            notification.owner_structureputativemember.delete()
            # à ce point, la notification doit aussi être détruite (CASCADE)...

            # suppression du compte utilisateur associé si :
            # - aucune autre invitation
            # - non membre d'une structure
            if not user.putative_membership.count() and not user.membership.count():
                user.delete()


class SelfInvitedUsersTask(Task):
    @classmethod
    def task_type(cls):
        return TaskType.SELF_INVITED_USERS

    @classmethod
    def candidates(cls):
        # (presque) CAT 2 :
        # - rattachement en attente : l'utilisateur n'a pas été invité par un admin
        # - utilisateurs ayant validé leur adresse e-mail
        return StructurePutativeMember.objects.filter(
            invited_by_admin=False, user__is_valid=True
        )

    @classmethod
    def should_trigger(cls, notification: Notification) -> bool:
        now = timezone.now()

        match notification.counter:
            case 0:
                return notification.created_at + relativedelta(days=1) <= now
            case 1:
                return notification.created_at + relativedelta(days=3) <= now
            case 2:
                return notification.created_at + relativedelta(days=5) <= now
            case 3:
                return notification.created_at + relativedelta(days=7) <= now
            case _:
                return False

    @classmethod
    def process(cls, notification: Notification):
        def _send_email():
            try:
                send_admin_self_invited_users_notification(
                    notification.owner_structureputativemember.structure,
                    notification.owner_structureputativemember.user,
                )
            except Exception as ex:
                raise TaskError(
                    f"Erreur d'envoi de la notification ({notification}): {ex}"
                )

        match notification.counter:
            case 0 | 1 | 2:
                _send_email()
            case 3:
                _send_email()
                notification.complete()
            case _:
                raise TaskError(f"Incohérence de compteur ({notification})")


Task.register(InvitedUsersTask)
Task.register(SelfInvitedUsersTask)<|MERGE_RESOLUTION|>--- conflicted
+++ resolved
@@ -116,15 +116,10 @@
                 {
                     "legal": True,
                     "userEmail": user.email,
-<<<<<<< HEAD
-                    "userId": user.pk,
-                    "structureId": notification.owner_structureputativemember.structure.pk,
-=======
                     "userId": str(user.pk),
                     "structureId": str(
                         notification.owner_structureputativemember.structure.pk
                     ),
->>>>>>> ce08e067
                     "reason": "Pas de rattachement à la structure après relances",
                 },
             )
