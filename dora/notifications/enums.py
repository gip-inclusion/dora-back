--- conflicted
+++ resolved
@@ -9,13 +9,9 @@
 
 class TaskType(models.TextChoices):
     ORPHAN_STRUCTURES = "orphan_structures"
-<<<<<<< HEAD
     SERVICE_ACTIVATION = "service_activation"
-=======
     INVITED_USERS = "invited_users"
     SELF_INVITED_USERS = "self_invited_users"
->>>>>>> 3cd1741a
-    ...
 
     # catch-all: pour des cas de tests, ou "one-shot"
     GENERIC_TASK = "generic_task"