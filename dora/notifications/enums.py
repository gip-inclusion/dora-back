--- conflicted
+++ resolved
@@ -12,11 +12,8 @@
     SERVICE_ACTIVATION = "service_activation"
     INVITED_USERS = "invited_users"
     SELF_INVITED_USERS = "self_invited_users"
-<<<<<<< HEAD
+    USERS_WITHOUT_STRUCTURE = "users_without_structure"
     USER_ACCOUNT_DELETION = "user_account_deletion"
-=======
-    USERS_WITHOUT_STRUCTURE = "users_without_structure"
->>>>>>> 867d71a6
 
     ...
 
