from rest_framework import serializers

<<<<<<< HEAD
from dora.services.models import Bookmark, DiBookmark
from dora.services.serializers import ServiceListSerializer
=======
from dora.services.models import Bookmark, SavedSearch
from dora.services.serializers import SavedSearchSerializer, ServiceListSerializer
>>>>>>> 0171b32d
from dora.sirene.models import Establishment
from dora.structures.models import Structure
from dora.structures.serializers import StructureListSerializer
from dora.users.models import User


class BookmarkListSerializer(serializers.ModelSerializer):
    service = ServiceListSerializer(read_only=True)

    class Meta:
        model = Bookmark
        fields = ["service", "creation_date"]


class DiBookmarkListSerializer(serializers.ModelSerializer):
    class Meta:
        model = DiBookmark
        fields = ["di_id", "creation_date"]


class UserInfoSerializer(serializers.ModelSerializer):
    full_name = serializers.CharField(source="get_full_name", read_only=True)
    short_name = serializers.CharField(source="get_short_name", read_only=True)
    structures = serializers.SerializerMethodField()
    pending_structures = serializers.SerializerMethodField()
    bookmarks = serializers.SerializerMethodField()
<<<<<<< HEAD
    di_bookmarks = serializers.SerializerMethodField()
=======
    saved_searchs = serializers.SerializerMethodField()
>>>>>>> 0171b32d

    class Meta:
        model = User
        fields = [
            "bookmarks",
            "di_bookmarks",
            "department",
            "email",
            "first_name",
            "full_name",
            "is_manager",
            "is_staff",
            "last_name",
            "newsletter",
            "pending_structures",
            "saved_searchs",
            "short_name",
            "structures",
            "main_activity",
            "cgu_versions_accepted",
        ]

    def get_structures(self, user):
        if not user or not user.is_authenticated:
            qs = Structure.objects.none()
        else:
            qs = Structure.objects.filter(membership__user=user)
        return StructureListSerializer(qs, many=True).data

    def get_pending_structures(self, user):
        if not user or not user.is_authenticated:
            qs = Structure.objects.none()
        else:
            qs = Structure.objects.filter(
                putative_membership__user=user,
                putative_membership__invited_by_admin=False,
            )
        return StructureListSerializer(qs, many=True).data

    def get_bookmarks(self, user):
        if not user or not user.is_authenticated:
            qs = Bookmark.objects.none()
        else:
            qs = Bookmark.objects.filter(user=user).order_by("-creation_date")
        return BookmarkListSerializer(qs, many=True).data

<<<<<<< HEAD
    def get_di_bookmarks(self, user):
        if not user or not user.is_authenticated:
            qs = DiBookmark.objects.none()
        else:
            qs = DiBookmark.objects.filter(user=user).order_by("-creation_date")
        return DiBookmarkListSerializer(qs, many=True).data
=======
    def get_saved_searchs(self, user):
        if not user or not user.is_authenticated:
            qs = SavedSearch.objects.none()
        else:
            qs = SavedSearch.objects.filter(user=user).order_by("-creation_date")
        return SavedSearchSerializer(qs, many=True).data
>>>>>>> 0171b32d


class TokenSerializer(serializers.Serializer):
    key = serializers.CharField()


class JoinStructureSerializer(serializers.Serializer):
    siret = serializers.CharField(required=False)
    structure_slug = serializers.CharField(required=False)
    cgu_version = serializers.CharField(required=True)

    def validate(self, data):
        siret = data.get("siret")
        structure_slug = data.get("structure_slug")
        if siret and structure_slug:
            raise serializers.ValidationError(
                "`siret` et `structure_slug` ne peuvent être présents simultanément"
            )
        if siret:
            try:
                establishment = Establishment.objects.get(siret=siret)
                data["establishment"] = establishment
            except Establishment.DoesNotExist:
                # The field is hidden on the frontend, so display this error globally
                # TODO: Ideally it should be the frontend role to display the message anyway
                raise serializers.ValidationError({"non_field_errors": "SIRET inconnu"})
        else:
            try:
                structure = Structure.objects.get(slug=structure_slug)
                data["structure"] = structure
            except Structure.DoesNotExist:
                # The field is hidden on the frontend, so display this error globally
                # TODO: Ideally it should be the frontend role to display the message anyway
                raise serializers.ValidationError(
                    {"non_field_errors": "structure inconnue"}
                )
        return super().validate(data)<|MERGE_RESOLUTION|>--- conflicted
+++ resolved
@@ -1,12 +1,7 @@
 from rest_framework import serializers
 
-<<<<<<< HEAD
-from dora.services.models import Bookmark, DiBookmark
-from dora.services.serializers import ServiceListSerializer
-=======
-from dora.services.models import Bookmark, SavedSearch
+from dora.services.models import Bookmark, DiBookmark, SavedSearch
 from dora.services.serializers import SavedSearchSerializer, ServiceListSerializer
->>>>>>> 0171b32d
 from dora.sirene.models import Establishment
 from dora.structures.models import Structure
 from dora.structures.serializers import StructureListSerializer
@@ -33,11 +28,8 @@
     structures = serializers.SerializerMethodField()
     pending_structures = serializers.SerializerMethodField()
     bookmarks = serializers.SerializerMethodField()
-<<<<<<< HEAD
     di_bookmarks = serializers.SerializerMethodField()
-=======
     saved_searchs = serializers.SerializerMethodField()
->>>>>>> 0171b32d
 
     class Meta:
         model = User
@@ -84,21 +76,19 @@
             qs = Bookmark.objects.filter(user=user).order_by("-creation_date")
         return BookmarkListSerializer(qs, many=True).data
 
-<<<<<<< HEAD
     def get_di_bookmarks(self, user):
         if not user or not user.is_authenticated:
             qs = DiBookmark.objects.none()
         else:
             qs = DiBookmark.objects.filter(user=user).order_by("-creation_date")
         return DiBookmarkListSerializer(qs, many=True).data
-=======
+
     def get_saved_searchs(self, user):
         if not user or not user.is_authenticated:
             qs = SavedSearch.objects.none()
         else:
             qs = SavedSearch.objects.filter(user=user).order_by("-creation_date")
         return SavedSearchSerializer(qs, many=True).data
->>>>>>> 0171b32d
 
 
 class TokenSerializer(serializers.Serializer):
