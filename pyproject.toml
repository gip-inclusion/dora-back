--- conflicted
+++ resolved
@@ -1,62 +1,6 @@
 [tool.ruff]
 ignore = ["E501", "E203"]
 line-length = 88
-<<<<<<< HEAD
-target-version = ['py311']
-
-[tool.isort]
-profile = "black"
-skip_gitignore = true
-
-[tool.pylint.main]
-# Files or directories to be skipped. They should be base names, not paths.
-ignore = ["CVS"]
-
-# List of plugins (as comma separated values of python module names) to load,
-# usually to register additional checkers.
-load-plugins = "pylint_django,pylint_django.checkers.migrations"
-
-# When enabled, pylint would attempt to guess common misconfiguration and emit
-# user-friendly hints instead of false-positive error messages.
-# suggestion-mode = true
-
-[tool.pylint.basic]
-
-[tool.pylint.classes]
-
-[tool.pylint.design]
-
-[tool.pylint.exceptions]
-
-[tool.pylint.format]
-
-[tool.pylint.imports]
-
-[tool.pylint.logging]
-
-[tool.pylint."messages control"]
-disable = ["missing-function-docstring", "missing-module-doctstring", "missing-class-docstring"]
-
-[tool.pylint.method_args]
-
-[tool.pylint.refactoring]
-
-[tool.pylint.reports]
-
-[tool.pylint.similarities]
-
-[tool.pylint.spelling]
-
-[tool.pylint.string]
-
-[tool.pylint.typecheck]
-
-[tool.pylint.variables]
-
-[tool.pytest.ini_options]
-DJANGO_SETTINGS_MODULE="config.settings"
-python_files = ["test.py", "tests*.py", "test_*.py"]
-=======
 # set to minimum compatibility with flake8, update / extend as needed
 # see rules : https://docs.astral.sh/ruff/rules/
 select = [
@@ -69,4 +13,7 @@
 
 [tool.ruff.isort]
 known-first-party = ["dora"]
->>>>>>> 340fa985
+
+[tool.pytest.ini_options]
+DJANGO_SETTINGS_MODULE="config.settings"
+python_files = ["test.py", "tests*.py", "test_*.py"]