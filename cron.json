{
  "jobs": [
    { "command": "17 08-19 * * * tools/export-db-metabase.sh", "size": "S" },
<<<<<<< HEAD
    { "command": "5 8 * * * manage.py check_old_drafts", "size": "S" }
=======
    { "command": "30 8 * * * python manage.py check_old_drafts", "size": "S" }
>>>>>>> 14d1a23a
  ]
}<|MERGE_RESOLUTION|>--- conflicted
+++ resolved
@@ -1,10 +1,6 @@
 {
   "jobs": [
     { "command": "17 08-19 * * * tools/export-db-metabase.sh", "size": "S" },
-<<<<<<< HEAD
-    { "command": "5 8 * * * manage.py check_old_drafts", "size": "S" }
-=======
     { "command": "30 8 * * * python manage.py check_old_drafts", "size": "S" }
->>>>>>> 14d1a23a
   ]
 }